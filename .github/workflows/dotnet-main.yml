name: .NET main

on:
  push:
    branches: ["main"]
    paths:
      - "src/**"
      - "examples/**"
      - "tests/**"
      - ".github/workflows/dotnet-main.yml"
  workflow_dispatch:

env:
  DEFAULT_DOTNET_VERSION: "8.0.x"

jobs:
  build:
    strategy:
      matrix:
        os: [
            windows-latest,
            ubuntu-latest,
            #, macos-latest
          ]
      fail-fast: false
    runs-on: "${{ matrix.os }}"
    env:
      DOTNET_CONFIGURATION: Release

    steps:
      - uses: actions/checkout@v4
      - name: Setup .NET
        uses: actions/setup-dotnet@v4
        with:
          dotnet-version: |
            ${{ env.DEFAULT_DOTNET_VERSION }}
            9.0.x
      - uses: actions/setup-go@v5
        name: Set up Go
        with:
          go-version: "^1.22.1"
          cache-dependency-path: |
            ./**/go.sum
      - uses: actions/setup-java@v4
        name: Set up Java
        with:
          distribution: "microsoft"
          java-version: "21"
      - uses: actions/setup-node@v4
        name: Set up Node.js
        with:
          node-version: "latest"

      - uses: pnpm/action-setup@v4
        name: Setup pnpm
        with:
          version: 9
          run_install: false

      - uses: denoland/setup-deno@v2
        with:
          deno-version: v2.x

      - uses: actions/cache@v4
        name: Cache NuGet packages
        with:
          path: ~/.nuget/packages
          key: ${{ runner.os }}-nuget-${{ hashFiles('Directory.Packages.props') }}
          restore-keys: |
            ${{ runner.os }}-nuget-
      - uses: actions/cache@v4
        name: Cache Java Docker images
        with:
          path: /var/lib/docker/image
          key: ${{ runner.os }}-docker-${{ hashFiles('examples/java/CommunityToolkit.Aspire.Hosting.Java.Spring.Maven/Dockerfile') }}
          restore-keys: |
            ${{ runner.os }}-docker-

      - name: Get NPM package root
        id: npm-root
        run: "echo path=$(npm root -g) >> $GITHUB_OUTPUT"
        shell: bash

      - uses: actions/cache@v4
        name: Cache global npm packages
        with:
          path: ${{ steps.npm-root.outputs.path }}
          key: ${{ runner.os }}-npm-${{ hashFiles('.github/workflows/dotnet-main.yml') }}
          restore-keys: |
            ${{ runner.os }}-npm-

      - name: Setup .NET dev certs
        if: ${{ matrix.os == 'ubuntu-latest' }}
        run: |
          dotnet tool update -g linux-dev-certs
          dotnet linux-dev-certs install
      - name: Setup Node projects
        run: |
          npm install -g @azure/static-web-apps-cli
          cd examples/swa/CommunityToolkit.Aspire.StaticWebApps.WebApp
          npm ci

      - name: Restore dependencies
        run: dotnet restore
      - name: Build
        run: dotnet build --no-restore --configuration ${{ env.DOTNET_CONFIGURATION }}
      - name: Test
        run: dotnet test --no-build --configuration ${{ env.DOTNET_CONFIGURATION }} --collect "XPlat Code Coverage" --results-directory test-results --logger trx /p:TrxLogFileNameSuffix=${{ matrix.os }}

      - name: Publish NuGet package
        run: dotnet pack --no-build -c ${{ env.DOTNET_CONFIGURATION }} -o ./nuget -p:VersionSuffix='beta.${{ github.run_number }}'

      - name: Publish NuGet packages as artifacts
        uses: actions/upload-artifact@v4
        if: ${{ matrix.os == 'ubuntu-latest' }}
        with:
          name: nuget-packages
          path: ./nuget

      - name: Upload Package List
        uses: actions/upload-artifact@v4
        if: ${{ matrix.os == 'ubuntu-latest' }}
        with:
          name: nuget-list
          if-no-files-found: error
          path: |
            ${{ github.workspace }}/.github/workflows/SignClientFileList.txt

      - name: Upload test results
        uses: actions/upload-artifact@v4
        if: always()
        with:
          name: test-results-${{ matrix.os }}
          path: |
            ${{ github.workspace }}/test-results/**

  test-reporting:
    permissions:
      contents: read
      actions: read
      checks: write
    runs-on: ubuntu-latest
    needs: build
    if: ${{ always() }}
    steps:
      - uses: actions/checkout@v4
      - uses: actions/download-artifact@v4
        with:
          merge-multiple: true

      - name: Test Report
        uses: dorny/test-reporter@v1
        if: success() || failure()
        with:
          name: ".NET Tests"
          path: "*.trx"
          reporter: dotnet-trx

  sign:
    needs: build
    runs-on: windows-latest
    permissions:
      id-token: write # Required for requesting the JWT

    steps:
      - name: Install .NET SDK v${{ env.DEFAULT_DOTNET_VERSION }}
        uses: actions/setup-dotnet@v4
        with:
          dotnet-version: ${{ env.DEFAULT_DOTNET_VERSION }}

      - name: Download Package List
        uses: actions/download-artifact@v4
        with:
          name: nuget-packages
          path: ${{ github.workspace }}/packages

      - name: Download NuGet package list
        uses: actions/download-artifact@v4
        with:
          name: nuget-list
          path: ${{ github.workspace }}

      - name: Install Signing Tool
        run: dotnet tool install --tool-path ./tools sign --version 0.9.1-beta.23356.1

      - name: Sign Packages
        run: >
          ./tools/sign code azure-key-vault
          **/*.nupkg
          --base-directory "${{ github.workspace }}/packages"
          --file-list "${{ github.workspace }}/SignClientFileList.txt"
          --timestamp-url "http://timestamp.digicert.com"
          --publisher-name ".NET Foundation"
          --description ".NET Aspire Community Toolkit"
          --description-url "https://github.com/CommunityToolkit/Aspire"
          --azure-key-vault-url "${{ secrets.SIGN_KEY_VAULT_URL }}"
          --azure-key-vault-client-id ${{ secrets.SIGN_CLIENT_ID }}
          --azure-key-vault-client-secret "${{ secrets.SIGN_CLIENT_SECRET }}"
          --azure-key-vault-tenant-id ${{ secrets.SIGN_TENANT_ID }}
          --azure-key-vault-certificate "${{ secrets.SIGN_CERTIFICATE }}"
          --verbosity Information

      - name: Upload Signed Packages as Artifacts (for release)
        uses: actions/upload-artifact@v4
        with:
          name: signed-nuget-packages
          if-no-files-found: error
          path: |
            ${{ github.workspace }}/packages/**/*.nupkg

  publish-nuget:
    needs: sign
    runs-on: ubuntu-latest
    environment:
      name: nuget-beta
    steps:
      - name: Download package
        uses: actions/download-artifact@v4
        with:
          name: signed-nuget-packages

      - name: Publish to NuGet
        run: dotnet nuget push ./*.nupkg --source "https://api.nuget.org/v3/index.json" --api-key ${{ secrets.NUGET_PACKAGE_PUSH_TOKEN }}

  publish-azure-artifacts:
    needs: sign
    runs-on: windows-latest
    environment:
      name: azure-artifacts
    steps:
      - name: Download package
        uses: actions/download-artifact@v4
        with:
          name: signed-nuget-packages

      - name: Add AzDO NuGet feed
        run: >
          dotnet nuget add source 
          https://pkgs.dev.azure.com/dotnet/CommunityToolkit/_packaging/CommunityToolkit-MainLatest/nuget/v3/index.json
          --name MainLatest
          --username dummy
          --password ${{ secrets.DEVOPS_PACKAGE_PUSH_TOKEN }}

      - name: Push signed packages to AzDO
        run: >
          dotnet nuget push 
          "${{ github.workspace }}/**/*.nupkg" 
          --api-key dummy 
          --source MainLatest 
          --skip-duplicate
<<<<<<< HEAD
=======

  publish-coverage:
    if: github.actor != 'dependabot[bot]'
    needs: build
    uses: ./.github/workflows/code-coverage.yml
    secrets: inherit
>>>>>>> 672a4438
<|MERGE_RESOLUTION|>--- conflicted
+++ resolved
@@ -248,12 +248,9 @@
           --api-key dummy 
           --source MainLatest 
           --skip-duplicate
-<<<<<<< HEAD
-=======
 
   publish-coverage:
     if: github.actor != 'dependabot[bot]'
     needs: build
     uses: ./.github/workflows/code-coverage.yml
-    secrets: inherit
->>>>>>> 672a4438
+    secrets: inherit