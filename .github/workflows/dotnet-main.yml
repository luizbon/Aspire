--- conflicted
+++ resolved
@@ -216,8 +216,6 @@
 
       - name: Publish to GitHub packages
         run: dotnet nuget push ./*.nupkg --source "https://nuget.pkg.github.com/communitytoolkit/index.json" --api-key ${{ secrets.GITHUB_TOKEN }}
-<<<<<<< HEAD
-=======
 
   publish-azure-artifacts:
     needs: build
@@ -244,5 +242,4 @@
           "${{ github.workspace }}/**/*.nupkg" 
           --api-key dummy 
           --source MainLatest 
-          --skip-duplicate
->>>>>>> b6e837e6
+          --skip-duplicate